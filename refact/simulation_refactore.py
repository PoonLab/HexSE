# Simulate evolution in a sequence with overlapping reading frames

import random

import numpy as np
import copy


class SimulateOnBranch:
    """
    Simulate evolution within a sequence throughout a branch in a phylogeny
    """

    def __init__(self, sequence, branch_length):
        """
        :param sequence: object of class Sequence (Double Linked list of Nucleotides)  in the parental node
        :param branch_length: length of the branch over which evolution is happening
        """
        self.sequence = sequence  # Sequence object
        self.event_tree = sequence.get_event_tree()  # Tree of all possible mutations related to sequence
        self.branch_length = branch_length

    def get_substitution(self):
        """
        Select a substitution by moving over the event_tree according to the generation of random numbers
        """

        # Select: to nucleotide
        events = self.event_tree['total_events']
        to_mutation = self.select_weighted_values(self.event_tree['to_nt'], events,
                                                  'events_for_nt', 'stationary_frequency')

        # Select: possible from nucleotides
        from_dict = self.event_tree['to_nt'][to_mutation]['from_nt']
        events_for_nt = self.event_tree['to_nt'][to_mutation]['events_for_nt']
        from_mutation = self.select_weighted_values(from_dict, events_for_nt, 'number_of_events', 'kappa')
        final_mutation = self.event_tree['to_nt'][to_mutation]['from_nt'][from_mutation]

        # List of nucleotides that are candidates to mutate
        candidate_nts = final_mutation['nts_in_subs']
        rates_list = [nt.mutation_rate for nt in candidate_nts]
        nt_dict = dict(zip(candidate_nts, rates_list))

        # Select weighted nucleotide
        from_nucleotide = self.weighted_random_choice(nt_dict, sum(rates_list))

        return from_nucleotide, to_mutation

    def select_weighted_values(self, dictionary, number_of_total_events, key_for_local_events, key_to_weight):
        """
        Randomly selected a key from a dictionary of events with weighted values
        :param number_of_total_events: Number of total number of events on branch
        :param key_for_local_events: key to the number of events for each specific value
        :param key_to_weight: Depending on the level of the branch, this could be:
                - the key to stationary frequency
                - the key to transition/transversion rate ratio
        """
        total_events = number_of_total_events
        temp = {}
        sum_values = 0
        # Create a temp dictionary to store the weighted values
        for key, value in dictionary.items():
            if value:
                # weight values
                temp[key] = (value[key_for_local_events] / total_events) * value[key_to_weight]
                sum_values += temp[key]
            else:
                temp[key] = None

        # Randomly selected a key on the dictionary
        return self.weighted_random_choice(temp, sum_values)

    @staticmethod
    def weighted_random_choice(dictionary, sum_values):
        """
        Randomly select a key on a dictionary where values correspond to the weight for the key
        :param dictionary: Dictionary to select the value from
        :param sum_values: sum all values on dict to establish the limit for the mutation
        :return: random key from dict
        """

        iter_object = iter(dictionary.items())
        limit = random.uniform(0, sum_values)
        s = 0
        while s < limit:
            try:
                (key, value) = next(iter_object)
                if value:
                    s += value
                else:
                    pass
            except StopIteration:
                break

        return key

    def sum_rates(self):
        """
        Calculate the total mutation rate of sequence
        """
        total_rate = sum([nt.mutation_rate for nt in iter(self.sequence.get_sequence())])
        return total_rate

    @staticmethod
    def draw_waiting_time(instant_rate):
        """
        Draw a time at which mutation occurs according to mutation rates.
        :return time: The time at which the mutation occurs
        """
        time = np.random.exponential(scale=instant_rate)
        return time

    def mutate_on_branch(self):
        """
        Simulate molecular evolution in sequence given a branch length
        """
        times_sum = 0
        instant_rate = self.sum_rates()

        while True:
            random_time = self.draw_waiting_time(instant_rate)
            times_sum += random_time
            if times_sum > self.branch_length:
                break

            # Draw a mutation
            mutation = self.get_substitution()
            my_nt = mutation[0]
            to_state = mutation[1]
            # Subtract the mutation rate of the nucleotide to mutate
            instant_rate = instant_rate - my_nt.mutation_rate

            # Remove the mutated nucleotide from the event tree and update information in Nucleotide
            self.remove_nt(my_nt)
            self.update_nucleotide(my_nt, to_state)
            # Add the mutation rate of the mutated nucletoide
            instant_rate = instant_rate + my_nt.mutation_rate

            # Update information about adjacent nucleotides
            if my_nt.codons:  # If the mutated nucleotide belongs to at least one codon
                adjacent_positions = [my_nt.pos_in_seq - 2, my_nt.pos_in_seq - 1,
                                      my_nt.pos_in_seq + 1, my_nt.pos_in_seq + 2]

                for i in adjacent_positions:
                    if 0 < i < len(self.sequence.get_string_sequence()):  # If position in sequence
                        adj_nt = self.sequence.get_sequence().nucleotide_at_pos(i)

                        for codon in adj_nt.codons:
                            # If adjacent nucleotide and mutated nucleotide share at least one codon
                            if codon in my_nt.codons:
                                self.remove_nt(adj_nt)
                                instant_rate = instant_rate - adj_nt.mutation_rate
                                self.update_nucleotide(adj_nt, adj_nt.state)
                                # Update instant rate for adjacent nucleotide
                                instant_rate = instant_rate + adj_nt.mutation_rate
                                break

            # Update event_tree to include a list of nucleotides on the tips
            self.event_tree = self.sequence.get_nts_on_tips()

        return self.sequence

    def remove_nt(self, nt):
        """
        Find nucleotide selected to mutate in the event tree and remove it from every branch on the event tree
        """

        for key_to_nt, value_to_nt in self.event_tree['to_nt'].items():
            if key_to_nt != nt.state:
                # Find branches that contain my nucleotide
                my_branch = self.event_tree['to_nt'][key_to_nt]['from_nt'][nt.state]

                # Remove nt from non-synonymous mutations
                for omega_key, nucleotide_list in my_branch['is_nonsyn'].items():
                    if nt in nucleotide_list:
                        nucleotide_list.remove(nt)

                # Remove nt from synonymous mutations and list of nucleotides in substitution
                if nt in my_branch['is_syn']:
                    my_branch['is_syn'].remove(nt)
                if nt in my_branch['nts_in_subs']:
                    my_branch['nts_in_subs'].remove(nt)

    def update_nucleotide(self, nt, to_state):
        """
        Update parameters on the mutated nucleotide
        """

        nt.set_state(to_state)  # Update the state of the nucleotide

        # Update rates, omega key and event tree with the nucleotide according to its new state
        nt.set_complement_state()  # Change complementary state given the mutation
        rates = self.sequence.get_substitution_rates(nt)  # Calculate new rates and update event tree
        nt.set_rates(rates[0])  # Update substitution rates
        nt.set_my_omegas(rates[1])  # Update omega keys
        nt.get_mutation_rate()


class SimulateOnTree:
    """
    Simulate evolution within a sequence throughout an entire phylogeny
    """

    def __init__(self, root_sequence, phylo_tree, outfile=None):
        # Not double linked list -- whole sequence object
        self.root_sequence = root_sequence  # Sequence object
        self.phylo_tree = phylo_tree  # Phylogenetic tree over which sequence will evolve
        self.outfile = outfile

    def get_parent_clade(self, child_clade):
        """
        :param child_clade: current clade
        :return: path to the parent clade
        """
        node_path = self.phylo_tree.get_path(child_clade)
        return node_path[-2] if len(node_path) > 1 else self.phylo_tree.root

    def traverse_tree(self):
        """
        Mutate a sequence along a phylogeny by traversing it in level-order
        :return phylo_tree: A Phylo tree with Clade objects annotated with sequences.
        """
        # Assign root_seq to root Clade
        self.phylo_tree.root.sequence = self.root_sequence
        root = self.phylo_tree.root

        for clade in self.phylo_tree.find_clades(order='level'):
            # skip the root
            if clade is root:
                continue

            parent = self.get_parent_clade(clade)

            # Create a deep copy of the parent sequence
            parent_sequence = copy.deepcopy(parent.sequence)
<<<<<<< HEAD
            #print(parent_sequence)
=======
            print(parent_sequence)
            parent_sequence = parent.sequence

>>>>>>> 8312eb35
            # Mutate sequence and store it on clade
            simulation = SimulateOnBranch(parent_sequence, clade.branch_length)
            clade.sequence = simulation.mutate_on_branch()

        return self.phylo_tree

    def get_alignment(self, outfile=None):
        """
        Iterates over tips (terminal nodes) of tree and returns sequence
        """
        # aln = open('/home/lmunoz/Projects/ovrf/HBV/NEWtest_Output.txt', "w+")
        final_tree = self.traverse_tree()
<<<<<<< HEAD
        #print(final_tree)
        for clade in final_tree.get_terminals():
            seq = clade.sequence.get_string_sequence()
            #aln.write(">Sequence_{} \n{}\n".format(clade, seq))
            print(seq)
=======
        print(final_tree)
>>>>>>> 8312eb35

        if outfile is not None:
            with open(outfile, 'w+') as out_handle:
                for clade in final_tree.get_terminals():
                    seq = clade.sequence.get_string_sequence()
                    out_handle.write(">Sequence_{} \n{}\n".format(clade, seq))
        else:
            for clade in final_tree.get_terminals():
                seq = clade.sequence.get_string_sequence()
                print(">Sequence_{} \n{}".format(clade, seq))<|MERGE_RESOLUTION|>--- conflicted
+++ resolved
@@ -233,13 +233,6 @@
 
             # Create a deep copy of the parent sequence
             parent_sequence = copy.deepcopy(parent.sequence)
-<<<<<<< HEAD
-            #print(parent_sequence)
-=======
-            print(parent_sequence)
-            parent_sequence = parent.sequence
-
->>>>>>> 8312eb35
             # Mutate sequence and store it on clade
             simulation = SimulateOnBranch(parent_sequence, clade.branch_length)
             clade.sequence = simulation.mutate_on_branch()
@@ -252,15 +245,6 @@
         """
         # aln = open('/home/lmunoz/Projects/ovrf/HBV/NEWtest_Output.txt', "w+")
         final_tree = self.traverse_tree()
-<<<<<<< HEAD
-        #print(final_tree)
-        for clade in final_tree.get_terminals():
-            seq = clade.sequence.get_string_sequence()
-            #aln.write(">Sequence_{} \n{}\n".format(clade, seq))
-            print(seq)
-=======
-        print(final_tree)
->>>>>>> 8312eb35
 
         if outfile is not None:
             with open(outfile, 'w+') as out_handle:

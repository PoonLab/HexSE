--- conflicted
+++ resolved
@@ -51,19 +51,10 @@
                         - the keys are the reading frames (+0, +1, +2, -0, -1, -2)
                         - the values are a list of tuples containing the start and end positions of the ORFs.
                         - Ex: {'+0': [(0, 8), (3, 15)], '+1': [(1, 9)], '+2': [], '-0': [], '-1': [], '-2': []}
-<<<<<<< HEAD
-        :param pi: <optional> a vector of stationary nucleotide frequencies.  If not specified, defaults
-                   to the empirical frequencies in <seq>
-        :param omega: <optional> a List of dN/dS (omega) ratios. If user does not specify any values, they will be drawn from a gamma distribution
-=======
         :param mu: The global rate (substitutions/site/unit time)
         :param kappa: transition transversion rate ratio
         :param pi: a vector of stationary nucleotide frequencies.
-        :param omega: <optional> a List of dN/dS (omega) ratios along sequence length as {dict}.
-                      {dict} always contains key +0 (parent reading frame).  May contain omega for alternate
-                      reading frame as (+1, +2, -0,sim_ -1 or -2). Codon position is determined by the nt's
-                      location relative to start of <seq>
->>>>>>> 16c1f5b2
+        :param omega: <optional> a List of dN/dS (omega) ratios. If user does not specify, they are drawn from a gamma distribution
         :raises ValueError: If the sequence contains invalid characters or if it contains no ORFs
         """
 
@@ -76,30 +67,13 @@
         self.kappa = kappa
         self.omega = omega
 
+        # Drawn omega values from gamma distrubution
+        self.omega = self.get_omega_values(2,4)
+
         # Calculate stationary frequency rates
         if self.pi is None:
             self.pi = self.get_frequency_rates(self.original_seq)
 
-<<<<<<< HEAD
-        # Check if the ORFs the user specified are valid
-        if unsorted_orfs is not None:
-            if not Sequence.valid_orfs(self, unsorted_orfs):
-                sys.exit(0)
-
-            # Since ORFs are valid, sort the ORFs by reading frame
-            self.orfs = self.sort_orfs(unsorted_orfs)
-
-        # Draw omega values
-        if self.omega is None:
-            self.omega = self.get_omega_values(2,4)
-
-        # If the user did not specify ORFs
-        else:
-            unsorted_orfs = self.get_open_reading_frames()
-            self.orfs = self.sort_orfs(unsorted_orfs)
-
-=======
->>>>>>> 16c1f5b2
         # Create event tree for sequence (tree containing all possible mutation and the parameters that should be taken into account when calculating rates)
         self.tree = Event_tree(self.pi)
         self.event_tree = self.tree.create_event_tree()

--- conflicted
+++ resolved
@@ -41,82 +41,38 @@
     def __init__(self, str_sequence, orfs, kappa, global_rate, pi, cat_values, circular=False):
         """
         Creates a list of nucleotides, locates open reading frames, and creates a list of codons.
-<<<<<<< HEAD
+
         :param str_sequence:  str, nucleotide sequence as a string object
         :param orfs:  dict, A dictionary of open reading frames (ORFs) in the sequence, sorted by reading frame where:
                         - the keys are the reading frames(+0, +1, +2, -0, -1, -2)
                         - the values are a list containing the information for each ORF
-                        - Ex: 
-
-                        {
-                            '+0': [{
-                                        'coords': [[2849, 3182]], 
-                                        'omega_shape': 1.5, 
-                                        'omega_classes': 3, 
-                                        'omega_values': [0.17, 0.48, 1.14]
-                                    }, 
-                                    {
-                                        'coords': [[3173, 3182]], 
-                                        'omega_shape': 1.9, 
-                                        'omega_classes': 5, 
-                                        'omega_values': [0.18, 0.40, 0.63, 0.93, 1.63]
-                                    }], 
-
-                            '+1': [],
-
-                            '+2': [{
-                                        'coords': [[0, 837]], 
-                                        'omega_shape': 1.7, 
-                                        'omega_classes': 4, 
-                                        'omega_values': [0.17, 0.42, 0.72, 1.40]
-                                    }, 
-                                    {
-                                        'coords': [[156, 837]], 
-                                        'omega_shape': 1.2, 
-                                        'omega_classes': 6, 
-                                        'omega_values': [0.05, 0.16, 0.28, 0.44, 0.67, 1.26]
-                                    }], 
-                            
-                            '-0': [], 
-                            '-1': [], 
-                            '-2': [],
-                        }
-
+                        - for example:
+            {'+0': [{'coords': [[2849, 3182]], 'omega_shape': 1.5, 'omega_classes': 3,
+                     'omega_values': [0.17, 0.48, 1.14]},
+                    {'coords': [[3173, 3182]], 'omega_shape': 1.9, 'omega_classes': 5,
+                     'omega_values': [0.18, 0.40, 0.63, 0.93, 1.63]}],
+             '+1': [],
+             '+2': [{'coords': [[0, 837]], 'omega_shape': 1.7, 'omega_classes': 4,
+                     'omega_values': [0.17, 0.42, 0.72, 1.40]},
+                    {'coords': [[156, 837]], 'omega_shape': 1.2, 'omega_classes': 6,
+                     'omega_values': [0.05, 0.16, 0.28, 0.44, 0.67, 1.26]}],
+             '-0': [],
+             '-1': [],
+             '-2': []}
         :param kappa:  float, transition/ transversion rate ratio
         :param global_rate:  float, the global substitution rate (/site/unit time)
         :param pi:  float, stationary frequencies of nucleotides, with nucleotide as keys
         :param cat_values:  dict, values drawn from a gamma distribution modeling rate variation among nucleotides, keyed by 'mu1', etc.
         :param circular:  bool, true if the genome is circular, false if the genome is linear (default: false)
         """
-        self.orfs = orfs  # Dictionary of of ORFs sorted by reading frame
-        self.kappa = kappa  # Transition/ transversion rate ratio
-        self.global_rate = global_rate  # The global rate (substitutions/site/unit time)
-        self.pi = pi  # Frequency of nucleotides, with nucleotide as keys
-        self.cat_values = cat_values
-        self.is_circular = circular  # True if the genome is circular, False otherwise
-
-=======
-        :param str_sequence:  str,
-        :param orfs:  dict, a dictionary of ORFs sorted by reading frame where:
-                        - the keys are the reading frames (+0, +1, +2, -0, -1, -2)
-                        - the values are a list of tuples containing the start and end positions of the ORFs.
-                        - Ex: {'+0': [(0, 8), (3, 15)], '+1': [(1, 9)], '+2': [], '-0': [], '-1': [], '-2': []}
-        :param kappa:  float, transition/ transversion rate ratio
-        :param global_rate:  float, The global rate (substitutions/site/unit time)
-        :param pi:  list, frequencies of nucleotides in a given sequence, with nucleotide as keys
-        :param cat_values:  Values drawn from a gamma distribution to categorize nucleotides
-                            according to their mutation rates
-        :param circular:  bool, True if the genome is circular, False if the genome is linear (default)
-        """
         self.orfs = orfs
         self.kappa = kappa
         self.global_rate = global_rate
         self.pi = pi
+        self.cat_values = cat_values
         self.is_circular = circular
-        self.cat_values = cat_values
-
-        self.nt_sequence = []  # list of Nucleotide objects
->>>>>>> 2a359581
+
+        self.nt_sequence = []
         self.__codons = []  # Store references to all codons
         self.total_omegas = {}  # every possible combination of omegas present on the event tree
 

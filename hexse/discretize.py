import scipy
import numpy as np
import scipy.stats as ss

def discretize(alpha, ncat, dist, scale=None):
    """
    Divide a distribution into a number of intervals with equal probability and get the mid point of those intervals
    From https://gist.github.com/kgori/95f604131ce92ec15f4338635a86dfb9
    :param alpha: int, shape parameter (in gamma), or mean (in lognorm)
    :param ncat: int, Number of categories
    :param dist: string, distribution of probabilities, can be a string
    :param scale: int, scale parameter of the distributions
    :return: array with ncat number of values
    """

    # Handle if distribution was specified from input file (parsed as a string)
    if dist == 'ss.gamma' or dist == 'gamma':
        dist = ss.gamma
    elif dist == 'ss.lognorm' or dist == 'lognorm':
        dist = ss.lognorm

    if dist == ss.gamma:
        # In gamma, mean = shape*scale. 
        # If neutral evolution, omega = 1; therefore scale should be 1/shape
<<<<<<< HEAD
        if scale == None:  
=======
        if scale is None:  
>>>>>>> 87f629d5
            scale=1/alpha
        # Raise an exception when scale is a non positive number
        if scale <= 0:
            raise ValueError("Scale cannot be zero or negative")
        dist = dist(alpha, scale=scale)

    elif dist == ss.lognorm:
<<<<<<< HEAD
        if scale == None:  
=======
        if scale is None:  
>>>>>>> 87f629d5
            scale=1  # default to 1
        dist = dist(s=alpha, scale=scale)

    quantiles = dist.ppf(np.arange(0, ncat) / ncat)
    rates = np.zeros(ncat, dtype=np.double)

    for i in range(ncat-1):
        rates[i] = (ncat * scipy.integrate.quad(lambda x: x * dist.pdf(x), quantiles[i], quantiles[i+1])[0])

    rates[ncat-1] = ncat * scipy.integrate.quad(lambda x: x * dist.pdf(x), quantiles[ncat-1], np.inf)[0]

    return rates<|MERGE_RESOLUTION|>--- conflicted
+++ resolved
@@ -22,11 +22,7 @@
     if dist == ss.gamma:
         # In gamma, mean = shape*scale. 
         # If neutral evolution, omega = 1; therefore scale should be 1/shape
-<<<<<<< HEAD
-        if scale == None:  
-=======
-        if scale is None:  
->>>>>>> 87f629d5
+        if scale is None:
             scale=1/alpha
         # Raise an exception when scale is a non positive number
         if scale <= 0:
@@ -34,11 +30,7 @@
         dist = dist(alpha, scale=scale)
 
     elif dist == ss.lognorm:
-<<<<<<< HEAD
-        if scale == None:  
-=======
-        if scale is None:  
->>>>>>> 87f629d5
+        if scale is None:
             scale=1  # default to 1
         dist = dist(s=alpha, scale=scale)
 

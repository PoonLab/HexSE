import unittest
import random
import os
import numpy as np

from Bio import Phylo
from refact.new_sequence_info import Sequence
from refact.simulation_refactore import SimulateOnBranch
from refact.simulation_refactore import SimulateOnTree

TEST_TREE = os.path.abspath('../refact/test_tree.txt')


# ==========================================
# Tests for SimulateOnBranch
# ==========================================
class TestSimulateOnBranch(unittest.TestCase):

    def setUp(self):
        self.maxDiff = None
        random.seed(9001)  # Set seed for pseudo-random number generator

        s1 = 'GTACGATCGATCGATGCTAGC'
        kappa = 0.3
        mu = 0.0005
        pi1 = Sequence.get_frequency_rates(s1)
        omegas = [0.29327471612351436, 0.6550136761581515, 1.0699896623909886, 1.9817219453273531]
        sequence1 = Sequence(s1, {'+0': [(0, 20)]}, kappa, mu, pi1, omegas)
<<<<<<< HEAD
        branch_length = 2
=======
        branch_length = 0.1
>>>>>>> e31f2ac9
        self.sim_on_branch1 = SimulateOnBranch(sequence1, branch_length)

        s2 = 'TTTTTTCTTTTTTT'
        pi2 = Sequence.get_frequency_rates(s2)
        sequence2 = Sequence(s2, {'+0': [(0, 11)]}, kappa, mu, pi2, omegas)
        self.sim_on_branch2 = SimulateOnBranch(sequence2, branch_length)

        s3 = 'AATTCATGAACGAAAATCTGTTCGCTTCATTCATTGCCCCCACAATCTAGGCCTACCC'
        sorted_orfs = {'+0': [(5, 49)], '+1': [], '+2': [], '-0': [], '-1': [], '-2': [(29, 3)]}
        pi3 = Sequence.get_frequency_rates(s3)
        sequence3 = Sequence(s3, sorted_orfs, kappa, mu, pi3, omegas)
        self.sim_on_branch3 = SimulateOnBranch(sequence3, branch_length)

        s4 = 'ATGACGTGGTGA'
        sorted_orfs = {'+0': [(0, 11)], '+1': [], '+2': [], '-0': [], '-1': [], '-2': []}
        pi4 = Sequence.get_frequency_rates(s4)
        sequence4 = Sequence(s4, sorted_orfs, kappa, mu, pi4, omegas)
        self.sim_on_branch4 = SimulateOnBranch(sequence4, branch_length)

    def testGetSubstitution(self):
        random.seed(9001)       # Set seed for pseudo-random number generator

        expected = (self.sim_on_branch1.sequence.nt_sequence.nucleotide_at_pos(7), 'A')
        result = self.sim_on_branch1.get_substitution()
        self.assertEqual(expected, result)

        expected = (self.sim_on_branch2.sequence.nt_sequence.nucleotide_at_pos(0), 'C')
        result = self.sim_on_branch2.get_substitution()
        self.assertEqual(expected, result)

        expected = (self.sim_on_branch3.sequence.nt_sequence.nucleotide_at_pos(6), 'C')
        result = self.sim_on_branch3.get_substitution()
        self.assertEqual(expected, result)

        expected = (self.sim_on_branch4.sequence.nt_sequence.nucleotide_at_pos(8), 'A')
        result = self.sim_on_branch4.get_substitution()
        self.assertEqual(expected, result)

    def testSumRates(self):
        expected = 0.004637967436947257
        result = self.sim_on_branch1.sum_rates()
        self.assertEqual(expected, result)

        expected = 0.00954128577225131
        result = self.sim_on_branch2.sum_rates()
        self.assertEqual(expected, result)

        expected = 0.013399271035090315
        result = self.sim_on_branch3.sum_rates()
        self.assertEqual(expected, result)

        expected = 0.0030337488758443035
        result = self.sim_on_branch4.sum_rates()
        self.assertEqual(expected, result)

    def testSelectWeightedValues(self):

        # Selecting the to_nucleotide for seq1
        random.seed(9001)
        seq1_dict = self.sim_on_branch1.event_tree['to_nt']
        seq1_num_events = self.sim_on_branch1.event_tree['total_events']

        seq1_to_result = self.sim_on_branch1.select_weighted_values(seq1_dict, seq1_num_events,
                                                                    'events_for_nt', 'stationary_frequency')
        expected_seq1_to = 'A'
        self.assertEqual(expected_seq1_to, seq1_to_result)

        # Selecting the possible from_nucleotide for seq1
        random.seed(9001)
        seq1_from_dict = self.sim_on_branch1.event_tree['to_nt'][expected_seq1_to]['from_nt']
        events_for_nt = self.sim_on_branch1.event_tree['to_nt'][expected_seq1_to]['events_for_nt']

        seq1_from_result = self.sim_on_branch1.select_weighted_values(seq1_from_dict, events_for_nt,
                                                                      'number_of_events', 'kappa')
        expected_seq1_from = 'T'
        self.assertEqual(expected_seq1_from, seq1_from_result)

    def testWeightedRandomChoice(self):

        # Select to_nucleotide for seq1
        random.seed(9001)
        seq1_to_nt_sum = 0.2488235294117647
        seq1_to_nt = {'A': 0.05647058823529411,
                      'T': 0.07058823529411765,
                      'C': 0.07058823529411765,
                      'G': 0.051176470588235295}
        exp_to_nt = 'A'
        seq1_result = self.sim_on_branch1.weighted_random_choice(seq1_to_nt, seq1_to_nt_sum)
        self.assertEqual(exp_to_nt, seq1_result)

        # Selecting the possible from_nucleotide for seq1
        random.seed(9001)
        seq1_from_nt_sum = 0.2488235294117647
        seq1_from_nt = {'A': None,
                        'T': 0.075,
                        'C': 0.15,
                        'G': 0.25}
        exp_from_nt = 'T'
        seq1_result = self.sim_on_branch1.weighted_random_choice(seq1_from_nt, seq1_from_nt_sum)
        self.assertEqual(exp_from_nt, seq1_result)

        # Selecting the final from_nucleotide for seq1
        random.seed(9001)
        seq1_candidate_nts = self.sim_on_branch1.event_tree['to_nt'][exp_to_nt]['from_nt'][exp_from_nt]['nts_in_subs']
        seq1_rates_list = [nt.mutation_rate for nt in seq1_candidate_nts]
        seq1_candidate_dict = dict(zip(seq1_candidate_nts, seq1_rates_list))

        expected_final_nt = 't17'
        result_final_nt = self.sim_on_branch1.weighted_random_choice(seq1_candidate_dict, sum(seq1_rates_list))
        self.assertEqual(expected_final_nt, repr(result_final_nt))

    def testRemoveNt(self):

        # Testing sequence 2
        a0 = self.sim_on_branch4.sequence.nt_sequence.nucleotide_at_pos(0)
        t1 = self.sim_on_branch4.sequence.nt_sequence.nucleotide_at_pos(1)
        g2 = self.sim_on_branch4.sequence.nt_sequence.nucleotide_at_pos(2)
        a3 = self.sim_on_branch4.sequence.nt_sequence.nucleotide_at_pos(3)
        c4 = self.sim_on_branch4.sequence.nt_sequence.nucleotide_at_pos(4)
        g5 = self.sim_on_branch4.sequence.nt_sequence.nucleotide_at_pos(5)
        t6 = self.sim_on_branch4.sequence.nt_sequence.nucleotide_at_pos(6)
        g7 = self.sim_on_branch4.sequence.nt_sequence.nucleotide_at_pos(7)
        g8 = self.sim_on_branch4.sequence.nt_sequence.nucleotide_at_pos(8)
        t9 = self.sim_on_branch4.sequence.nt_sequence.nucleotide_at_pos(9)
        g10 = self.sim_on_branch4.sequence.nt_sequence.nucleotide_at_pos(10)
        a11 = self.sim_on_branch4.sequence.nt_sequence.nucleotide_at_pos(11)

        # Remove nucleotide t17 from the sequence 1 event tree
        random.seed(9001)
        self.sim_on_branch1.remove_nt(a11)

        expected_event_tree = \
            {'to_nt': {'A': {'events_for_nt': 2,
                             'from_nt': {
                                 'A': None,
                                 'C': {'is_nonsyn': {(0, 0, 0, 1): [c4]},
                                       'is_syn': [],
                                       'is_trv': True,
                                       'kappa': 0.3,
                                       'nts_in_subs': [c4],
                                       'number_of_events': 0},
                                 'G': {'is_nonsyn': {(0, 0, 0, 1): [g7],
                                                     (0, 0, 1, 0): [g8],
                                                     (0, 1, 0, 0): [g2]},
                                       'is_syn': [g5, g10],
                                       'is_trv': False,
                                       'kappa': 1,
                                       'nts_in_subs': [g5, g10, g2, g7, g8],
                                       'number_of_events': 2},
                                 'T': {'is_nonsyn': {(0, 0, 1, 0): [t6],
                                                     (0, 1, 0, 0): [t9],
                                                     (1, 0, 0, 0): [t1]},
                                       'is_syn': [],
                                       'is_trv': True,
                                       'kappa': 0.3,
                                       'nts_in_subs': [t1, t6, t9],
                                       'number_of_events': 0}},
                             'stationary_frequency': 0.25},

                       'C': {'events_for_nt': 1,
                             'from_nt': {'A': {'is_nonsyn': {(0, 0, 0, 1): [a11],
                                                             (0, 0, 1, 0): [a0, a3]},
                                               'is_syn': [],
                                               'is_trv': True,
                                               'kappa': 0.3,
                                               'nts_in_subs': [a0, a3, a11],
                                               'number_of_events': 0},
                                         'C': None,
                                         'G': {'is_nonsyn': {(0, 0, 1, 0): [g10],
                                                             (0, 1, 0, 0): [g2],
                                                             (1, 0, 0, 0): [g7, g8]},
                                               'is_syn': [g5],
                                               'is_trv': True,
                                               'kappa': 0.3,
                                               'nts_in_subs': [g5, g2, g7, g8, g10],
                                               'number_of_events': 1},
                                         'T': {'is_nonsyn': {(0, 0, 1, 0): [t1],
                                                             (0, 1, 0, 0): [t6],
                                                             (1, 0, 0, 0): [t9]},
                                               'is_syn': [],
                                               'is_trv': False,
                                               'kappa': 1,
                                               'nts_in_subs': [t1, t6, t9],
                                               'number_of_events': 0}},
                             'stationary_frequency': 0.08},

                       'G': {'events_for_nt': 0,
                             'from_nt': {'A': {'is_nonsyn': {(0, 0, 1, 0): [a0, a3],
                                                             (0, 1, 0, 0): [a11]},
                                               'is_syn': [],
                                               'is_trv': False,
                                               'kappa': 1,
                                               'nts_in_subs': [a0, a3, a11],
                                               'number_of_events': 0},
                                         'C': {'is_nonsyn': {(0, 0, 0, 1): [c4]},
                                               'is_syn': [],
                                               'is_trv': True,
                                               'kappa': 0.3,
                                               'nts_in_subs': [c4],
                                               'number_of_events': 0},
                                         'G': None,
                                         'T': {'is_nonsyn': {(0, 0, 0, 1): [t1, t6],
                                                             (1, 0, 0, 0): [t9]},
                                               'is_syn': [],
                                               'is_trv': True,
                                               'kappa': 0.3,
                                               'nts_in_subs': [t1, t6, t9],
                                               'number_of_events': 0}},
                             'stationary_frequency': 0.42},

                       'T': {'events_for_nt': 1,
                             'from_nt': {'A': {'is_nonsyn': {(0, 0, 0, 1): [a3],
                                                             (0, 1, 0, 0): [a0, a11]},
                                               'is_syn': [],
                                               'is_trv': True,
                                               'kappa': 0.3,
                                               'nts_in_subs': [a0, a11, a3],
                                               'number_of_events': 0},
                                         'C': {'is_nonsyn': {(0, 0, 1, 0): [c4]},
                                               'is_syn': [],
                                               'is_trv': False,
                                               'kappa': 1,
                                               'nts_in_subs': [c4],
                                               'number_of_events': 0},
                                         'G': {'is_nonsyn': {(0, 0, 0, 1): [g7, g8],
                                                             (0, 0, 1, 0): [g2],
                                                             (0, 1, 0, 0): [g10]},
                                               'is_syn': [g5],
                                               'is_trv': True,
                                               'kappa': 0.3,
                                               'nts_in_subs': [g5, g2, g7, g8, g10],
                                               'number_of_events': 1},
                                         'T': None},
                             'stationary_frequency': 0.25}},
             'total_events': 4}

        result_event_tree = self.sim_on_branch4.event_tree
        self.assertEqual(expected_event_tree, result_event_tree)

        # Testing sequence 1
        g0 = self.sim_on_branch1.sequence.nt_sequence.nucleotide_at_pos(0)
        t1 = self.sim_on_branch1.sequence.nt_sequence.nucleotide_at_pos(1)
        a2 = self.sim_on_branch1.sequence.nt_sequence.nucleotide_at_pos(2)
        c3 = self.sim_on_branch1.sequence.nt_sequence.nucleotide_at_pos(3)
        g4 = self.sim_on_branch1.sequence.nt_sequence.nucleotide_at_pos(4)
        a5 = self.sim_on_branch1.sequence.nt_sequence.nucleotide_at_pos(5)
        t6 = self.sim_on_branch1.sequence.nt_sequence.nucleotide_at_pos(6)
        c7 = self.sim_on_branch1.sequence.nt_sequence.nucleotide_at_pos(7)
        g8 = self.sim_on_branch1.sequence.nt_sequence.nucleotide_at_pos(8)
        a9 = self.sim_on_branch1.sequence.nt_sequence.nucleotide_at_pos(9)
        t10 = self.sim_on_branch1.sequence.nt_sequence.nucleotide_at_pos(10)
        c11 = self.sim_on_branch1.sequence.nt_sequence.nucleotide_at_pos(11)
        g12 = self.sim_on_branch1.sequence.nt_sequence.nucleotide_at_pos(12)
        a13 = self.sim_on_branch1.sequence.nt_sequence.nucleotide_at_pos(13)
        t14 = self.sim_on_branch1.sequence.nt_sequence.nucleotide_at_pos(14)
        g15 = self.sim_on_branch1.sequence.nt_sequence.nucleotide_at_pos(15)
        c16 = self.sim_on_branch1.sequence.nt_sequence.nucleotide_at_pos(16)
        t17 = self.sim_on_branch1.sequence.nt_sequence.nucleotide_at_pos(17)
        a18 = self.sim_on_branch1.sequence.nt_sequence.nucleotide_at_pos(18)
        g19 = self.sim_on_branch1.sequence.nt_sequence.nucleotide_at_pos(19)
        c20 = self.sim_on_branch1.sequence.nt_sequence.nucleotide_at_pos(20)

        # Remove nucleotide t17 from the sequence 1 event tree
        random.seed(9001)
        self.sim_on_branch1.remove_nt(t17)

        expected_event_tree = \
            {'to_nt': {
                'A': {'stationary_frequency': 0.24,
                      'from_nt': {
                          'A': None,
                          'T': {
                              'is_trv': True,
                              'kappa': 0.3,
                              'is_nonsyn': {(1, 0, 0, 0): [t1],
                                            (0, 1, 0, 0): [t6, t10, t14]},
                              'is_syn': [],
                              'nts_in_subs': [t1, t6, t10, t14],
                              'number_of_events': 0},
                          'C': {
                              'is_trv': True,
                              'kappa': 0.3,
                              'is_nonsyn': {(0, 1, 0, 0): [c7],
                                            (0, 0, 0, 1): [c16],
                                            (0, 0, 1, 0): [c20]},
                              'is_syn': [c3, c11],
                              'nts_in_subs': [c3, c11, c7, c16, c20],
                              'number_of_events': 2},
                          'G': {
                              'is_trv': False,
                              'kappa': 1,
                              'is_nonsyn': {(1, 0, 0, 0): [g0],
                                            (0, 0, 1, 0): [g4, g19],
                                            (0, 1, 0, 0): [g12],
                                            (0, 0, 0, 1): [g15]},
                              'is_syn': [g8],
                              'nts_in_subs': [g8, g0, g4, g19, g12, g15],
                              'number_of_events': 1}},
                      'events_for_nt': 3},

                'T': {'stationary_frequency': 0.24,
                      'from_nt': {
                          'A': {
                              'is_trv': True,
                              'kappa': 0.3,
                              'is_nonsyn': {(0, 1, 0, 0): [a9],
                                            (1, 0, 0, 0): [a13],
                                            (0, 0, 1, 0): [a18]},
                              'is_syn': [a2, a5],
                              'nts_in_subs': [a2, a5, a9, a13, a18],
                              'number_of_events': 2},
                          'T': None,
                          'C': {
                              'is_trv': False,
                              'kappa': 1,
                              'is_nonsyn': {(0, 0, 1, 0): [c3],
                                            (0, 0, 0, 1): [c7],
                                            (1, 0, 0, 0): [c16]},
                              'is_syn': [c11, c20],
                              'nts_in_subs': [c11, c20, c3, c7, c16],
                              'number_of_events': 2},
                          'G': {
                              'is_trv': True,
                              'kappa': 0.3,
                              'is_nonsyn': {(0, 0, 1, 0): [g0],
                                            (0, 0, 0, 1): [g4, g12],
                                            (1, 0, 0, 0): [g15, g19]},
                              'is_syn': [g8],
                              'nts_in_subs': [g8, g0, g4, g12, g15, g19],
                              'number_of_events': 1}},
                      'events_for_nt': 5},

                'C': {'stationary_frequency': 0.24,
                      'from_nt': {
                          'A': {
                              'is_trv': True,
                              'kappa': 0.3,
                              'is_nonsyn': {(0, 1, 0, 0): [a9, a18],
                                            (1, 0, 0, 0): [a13]},
                              'is_syn': [a2, a5],
                              'nts_in_subs': [a2, a5, a9, a18, a13],
                              'number_of_events': 2},
                          'T': {
                              'is_trv': False,
                              'kappa': 1,
                              'is_nonsyn': {(0, 0, 1, 0): [t1],
                                            (0, 0, 0, 1): [t6, t10]},
                              'is_syn': [t14],
                              'nts_in_subs': [t14, t1, t6, t10],
                              'number_of_events': 1},
                          'C': None,
                          'G': {
                              'is_trv': True,
                              'kappa': 0.3,
                              'is_nonsyn': {(0, 0, 1, 0): [g0, g12, g15, g19],
                                            (1, 0, 0, 0): [g4]},
                              'is_syn': [g8],
                              'nts_in_subs': [g8, g0, g12, g15, g19, g4],
                              'number_of_events': 1}},
                      'events_for_nt': 4},

                'G': {'stationary_frequency': 0.29,
                      'from_nt': {
                          'A': {
                              'is_trv': False,
                              'kappa': 1,
                              'is_nonsyn': {(0, 0, 1, 0): [a9, a18],
                                            (0, 0, 0, 1): [a13]},
                              'is_syn': [a2, a5],
                              'nts_in_subs': [a2, a5, a9, a18, a13],
                              'number_of_events': 2},
                          'T': {
                              'is_trv': True,
                              'kappa': 0.3,
                              'is_nonsyn': {(1, 0, 0, 0): [t1, t14],
                                            (0, 0, 0, 1): [t6, t10]},
                              'is_syn': [],
                              'nts_in_subs': [t1, t14, t6, t10],
                              'number_of_events': 0},
                          'C': {
                              'is_trv': True,
                              'kappa': 0.3,
                              'is_nonsyn': {(0, 0, 1, 0): [c3, c11, c16],
                                            (0, 1, 0, 0): [c7],
                                            (0, 0, 0, 1): [c20]},
                              'is_syn': [],
                              'nts_in_subs': [c3, c11, c16, c7, c20],
                              'number_of_events': 0},
                          'G': None},
                      'events_for_nt': 2}},
            'total_events': 14}

        result_event_tree = self.sim_on_branch1.event_tree
        self.assertEqual(expected_event_tree, result_event_tree)

    def testUpdateNt(self):

        # Testing sequence 4: ATGACGTGGTGA
        random.seed(9001)

        # Mutate the G in the 5th position
        nt_to_mutate = self.sim_on_branch4.sequence.nt_sequence.nucleotide_at_pos(5)
        selected_mutation = self.sim_on_branch4.get_substitution()
        new_state = str(selected_mutation[1])
        print(self.sim_on_branch4.event_tree)
        self.sim_on_branch4.update_nucleotide(nt_to_mutate, new_state)

        expected_rates = {'A': None,
                          'C': 3.75e-05,
                          'G': 0.000125,
                          'T': 3.75e-05}
        expected_omegas = {'A': None, 'C': (0, 0, 0, 0), 'G': (0, 0, 0, 0), 'T': (0, 0, 0, 0)}

        self.assertEqual('A', nt_to_mutate.get_state())
        self.assertEqual('T', nt_to_mutate.get_complement_state())
        self.assertEqual(expected_rates, nt_to_mutate.rates)
        self.assertEqual(expected_omegas, nt_to_mutate.my_omegas)

    def testMutateOnBranch(self):
<<<<<<< HEAD
        random.seed(9001)

        print(self.sim_on_branch4.sequence.get_string_sequence())
        random.seed(9001)
        print(self.sim_on_branch4.event_tree)

        random.seed(9001)
        self.sim_on_branch4.mutate_on_branch()

        print(self.sim_on_branch4.sequence.get_string_sequence())
        print(self.sim_on_branch4.event_tree)

=======

        np.random.seed(9001)    # Used to draw waiting times
        random.seed(9001)

        # Original sequence = ATGACGTGGTGA
        expected = 'AAGCCTCGGGTG'
        print(self.sim_on_branch4.event_tree)
        self.sim_on_branch4.mutate_on_branch()

        result = self.sim_on_branch4.sequence.get_string_sequence()
        print(self.sim_on_branch4.event_tree)

        self.assertEqual(expected, result)

>>>>>>> e31f2ac9

# ==========================================
# Tests for SimulateOnTree
# ==========================================
class TestSimulateOnTree(unittest.TestCase):

    def setUp(self):
        self.maxDiff = None
        random.seed(9001)  # Set seed for pseudo-random number generator

        s1 = 'GTACGATCGATCGATGCTAGC'
        kappa = 0.3
        mu = 0.0005
        pi1 = Sequence.get_frequency_rates(s1)
        omegas = [0.29327471612351436, 0.6550136761581515, 1.0699896623909886, 1.9817219453273531]
        sequence1 = Sequence(s1, {'+0': [(0, 20)]}, kappa, mu, pi1, omegas)

        phylo_tree = Phylo.read(TEST_TREE, 'newick', rooted=True)
        self.sim_on_tree1 = SimulateOnTree(sequence1, phylo_tree)

    def testGetParentClade(self):
        # Label each clade
        ch = 'a'
        for child_clade in self.sim_on_tree1.phylo_tree.find_clades(order='level'):
            child_clade.name = ch
            ch = chr(ord(ch) + 1)

        results = []
        for child_clade in self.sim_on_tree1.phylo_tree.find_clades(order='level'):
            result = self.sim_on_tree1.get_parent_clade(child_clade)
            results.append(result.name)

        expected = ['a', 'a', 'a', 'a', 'd', 'd']
        self.assertEqual(expected, results)


if __name__ == '__main__':
    unittest.main()<|MERGE_RESOLUTION|>--- conflicted
+++ resolved
@@ -26,11 +26,7 @@
         pi1 = Sequence.get_frequency_rates(s1)
         omegas = [0.29327471612351436, 0.6550136761581515, 1.0699896623909886, 1.9817219453273531]
         sequence1 = Sequence(s1, {'+0': [(0, 20)]}, kappa, mu, pi1, omegas)
-<<<<<<< HEAD
-        branch_length = 2
-=======
         branch_length = 0.1
->>>>>>> e31f2ac9
         self.sim_on_branch1 = SimulateOnBranch(sequence1, branch_length)
 
         s2 = 'TTTTTTCTTTTTTT'
@@ -437,6 +433,7 @@
         new_state = str(selected_mutation[1])
         print(self.sim_on_branch4.event_tree)
         self.sim_on_branch4.update_nucleotide(nt_to_mutate, new_state)
+        print(self.sim_on_branch4.event_tree)
 
         expected_rates = {'A': None,
                           'C': 3.75e-05,
@@ -450,20 +447,6 @@
         self.assertEqual(expected_omegas, nt_to_mutate.my_omegas)
 
     def testMutateOnBranch(self):
-<<<<<<< HEAD
-        random.seed(9001)
-
-        print(self.sim_on_branch4.sequence.get_string_sequence())
-        random.seed(9001)
-        print(self.sim_on_branch4.event_tree)
-
-        random.seed(9001)
-        self.sim_on_branch4.mutate_on_branch()
-
-        print(self.sim_on_branch4.sequence.get_string_sequence())
-        print(self.sim_on_branch4.event_tree)
-
-=======
 
         np.random.seed(9001)    # Used to draw waiting times
         random.seed(9001)
@@ -478,7 +461,6 @@
 
         self.assertEqual(expected, result)
 
->>>>>>> e31f2ac9
 
 # ==========================================
 # Tests for SimulateOnTree
